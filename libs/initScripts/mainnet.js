const Web3 = require('../src/web3')
const path = require('path')

const { setServiceVersion, addServiceType } = require('./helpers/version')
const { getStakingParameters } = require('./helpers/spRegistration')
const { initiateRound, getLastFundedBlock } = require('./helpers/initiateRound')

const AudiusLibs = require('../src/index')

const isServer = true

let args = process.argv
if (args.length < 3) {
  _throwArgError()
}

/*
 *
 * export AUDIUS_PRIVATE_KEY=
   export AUDIUS_OWNER_WALLET=
 * */
const run = async () => {
  try {
    let configFile = args[2]
    let commandToRun = args[3]
    const config = require(path.join(__dirname, configFile))

    let privateKey = _getEnv('AUDIUS_PRIVATE_KEY')
    let ownerWallet = _getEnv('AUDIUS_OWNER_WALLET')
    let audiusLibs = await getAudiusLibs(config, privateKey, ownerWallet)
    switch (commandToRun) {
      case 'setversion':
        const serviceType = args[4]
        const versionStr = args[5]
        if (!serviceType || !versionStr) {
          throw new Error('missing arguments - format: node mainnet.js setversion <serviceType> <versionStr>')
        }
        await setServiceVersion(audiusLibs, serviceType, versionStr, privateKey)
        break
<<<<<<< HEAD
=======
      case 'addservicetype':
        const newServiceType = args[4]
        const serviceTypeMin = args[5]
        const serviceTypeMax = args[6]
        if (!newServiceType || !serviceTypeMin || !serviceTypeMax) {
          throw new Error('missing arguments - format: node mainnet.js addservicetype <serviceType> <serviceTypeMin> <serviceTypeMax>')
        }
        await addServiceType(audiusLibs, newServiceType, serviceTypeMin, serviceTypeMax, privateKey)
        break
      case 'getclaim':
        await getClaimInfo(audiusLibs)
        break
      case 'fundclaim':
        if (!args[4]) {
          throw new Error('missing argument - format: node mainnet.js fundclaim <amountOfAuds>')
        }

        const amountOfAuds = args[4]
        await fundNewClaim(audiusLibs, amountOfAuds, privateKey)
        break
>>>>>>> 8c2b4503
      case 'stakeinfo':
        await getStakingParameters(audiusLibs)
        break
      case 'initiate-round':
        await initiateRound(audiusLibs, privateKey)
        break
      case 'last-funded-block':
        await getLastFundedBlock(audiusLibs)
        break
      default:
        _throwArgError()
    }

    process.exit(0)
  } catch (e) {
    throw e
  }
}

run()

function getLibsConfig (config, privateKey, ownerWallet) {
  let audiusLibsConfig
  if (!privateKey || !ownerWallet) {
    throw new Error('Missing private key or owner wallet')
  }
  console.log('Querying environment variables:')
  console.log(privateKey)
  console.log(ownerWallet)

  const dataWeb3 = new Web3(new Web3.providers.HttpProvider(config.dataWeb3ProviderEndpoint))
  let web3DataContractConfig = {
    registryAddress: config.dataRegistryAddress,
    useExternalWeb3: true,
    externalWeb3Config: {
      web3: dataWeb3,
      ownerWallet: ownerWallet
    }
  }

  const ethWeb3 = new Web3(new Web3.providers.HttpProvider(config.ethWeb3ProviderEndpoint))
  audiusLibsConfig = {
    web3Config: web3DataContractConfig,
    ethWeb3Config: AudiusLibs.configEthWeb3(
      config.ethTokenAddress, // Token Address
      config.ethRegistryAddress,
      ethWeb3,
      ownerWallet
    ),
    discoveryProviderConfig: AudiusLibs.configDiscoveryProvider(),
    isServer: isServer
  }
  return audiusLibsConfig
}

async function getAudiusLibs (config, privateKey, ownerWallet) {
  let audiusLibsConfig = getLibsConfig(config, privateKey, ownerWallet)
  let audiusLibs = new AudiusLibs(audiusLibsConfig)
  await audiusLibs.init()
  return audiusLibs
}

function _getEnv (env) {
  const value = process.env[env]
  if (typeof value === 'undefined') {
    throw new Error(`${env} has not been set.`)
  }
  return value
}

function _throwArgError () {
  throw new Error('missing argument - format: node mainnet.js <configFilePath> [setversion, fundclaim, getclaim, stakeinfo] [additional options]')
}<|MERGE_RESOLUTION|>--- conflicted
+++ resolved
@@ -37,8 +37,6 @@
         }
         await setServiceVersion(audiusLibs, serviceType, versionStr, privateKey)
         break
-<<<<<<< HEAD
-=======
       case 'addservicetype':
         const newServiceType = args[4]
         const serviceTypeMin = args[5]
@@ -48,18 +46,6 @@
         }
         await addServiceType(audiusLibs, newServiceType, serviceTypeMin, serviceTypeMax, privateKey)
         break
-      case 'getclaim':
-        await getClaimInfo(audiusLibs)
-        break
-      case 'fundclaim':
-        if (!args[4]) {
-          throw new Error('missing argument - format: node mainnet.js fundclaim <amountOfAuds>')
-        }
-
-        const amountOfAuds = args[4]
-        await fundNewClaim(audiusLibs, amountOfAuds, privateKey)
-        break
->>>>>>> 8c2b4503
       case 'stakeinfo':
         await getStakingParameters(audiusLibs)
         break
