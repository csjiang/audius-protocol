--- conflicted
+++ resolved
@@ -246,23 +246,8 @@
         if playlist_record.playlist_image_multihash:
             logger.info(f"[playlist_cover_photo_updated] | Processing playlist image \
             {playlist_record.playlist_image_multihash}")
-<<<<<<< HEAD
-            try:
-                is_directory = True #update_task.ipfs_client.multihash_is_directory(playlist_record.playlist_image_multihash)
-                if is_directory:
-                    playlist_record.playlist_image_sizes_multihash = playlist_record.playlist_image_multihash
-                    playlist_record.playlist_image_multihash = None
-            except Exception as e:
-                # we are unable to get the playlist image
-                if 'invalid multihash' in str(e):
-                    playlist_record.playlist_image_sizes_multihash = None
-                    playlist_record.playlist_image_multihash = None
-                else:
-                    raise e
-=======
             playlist_record.playlist_image_sizes_multihash = playlist_record.playlist_image_multihash
             playlist_record.playlist_image_multihash = None
->>>>>>> f27f6aad
 
     if event_type == playlist_event_types_lookup["playlist_description_updated"]:
         logger.info(f"[playlist_description_updated] | Updating playlist {playlist_record.playlist_id} \
