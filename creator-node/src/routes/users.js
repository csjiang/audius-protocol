const ethereumUtils = require('ethereumjs-util')
const crypto = require('crypto')
const base64url = require('base64-url')
const { promisify } = require('util')
const randomBytes = promisify(crypto.randomBytes)

const models = require('../models')
const { authMiddleware, syncLockMiddleware } = require('../middlewares')
const { handleResponse, successResponse, errorResponseBadRequest, errorResponseForbidden } = require('../apiHelpers')
const sessionManager = require('../sessionManager')
const utils = require('../utils')

const CHALLENGE_VALUE_LENGTH = 20
const CHALLENGE_TTL_SECONDS = 120
const CHALLENGE_PREFIX = 'userLoginChallenge:'

module.exports = function (app) {
  /**
   * Creates CNodeUser table entry if one doesn't already exist
   */
  app.post('/users', handleResponse(async (req, res, next) => {
    const walletAddress = req.body.walletAddress
    const spID = req.body.spID || null

    if (!ethereumUtils.isValidAddress(walletAddress)) {
      return errorResponseBadRequest('Ethereum address is invalid')
    }

    const walletPublicKey = walletAddress.toLowerCase()

    // do nothing if CNodeUser already exists
    const existingUser = await models.CNodeUser.findOne({
      where: { walletPublicKey }
    })

    const libs = req.app.get('audiusLibs')

    // if spID is null, confirm wallet is valid user on chain
    if (!spID) {
      // TODO - skip for now
      // can't get user by wallet from chain, so retrieve from discprov
      // TODO - potentially use same blocknumber logic as middlewares to ensure data consistency
      // const user = await libs.User.getUsers(1, 0, /* idsArray */ null, wallet)
      // if (!user || user.length === 0 || !user[0].hasOwnProperty('blocknumber') || !user[0].hasOwnProperty('track_blocknumber')) {
      //   throw new Error('Missing or malformatted user fetched from discprov.')
      // }
    } else {
      // if spID is non-null, confirm wallet is valid sp on chain

      const recoveredSP = await libs.ethContracts.ServiceProviderFactoryClient.getServiceProviderInfo('creator-node', spID)
      if (!recoveredSP || recoveredSP.delegateOwnerWallet !== walletPublicKey) {
        return errorResponseForbidden('Must be valid service provider on chain')
      }
    }

    // if CNodeUser doesn't already exist, create it
    if (!existingUser) {
      await models.CNodeUser.create({
        walletPublicKey,
        spID
      })
    }

<<<<<<< HEAD
    // Never return cnodeUserUUID
=======
    await models.CNodeUser.create({
      walletPublicKey: walletAddress,
      // Initialize clock value for cnodeUser to 0
      clock: 0
    })
>>>>>>> 6c9031a6
    return successResponse()
  }))

  // TODO: to deprecate; leaving here for backwards compatibility
  app.post('/users/login', handleResponse(async (req, res, next) => {
    const { signature, data } = req.body

    if (!signature || !data) {
      return errorResponseBadRequest('Missing request body values.')
    }

    let address = utils.verifySignature(data, signature)
    address = address.toLowerCase()

    const user = await models.CNodeUser.findOne({
      where: {
        walletPublicKey: address
      }
    })
    if (!user) {
      return errorResponseBadRequest('Invalid data or signature')
    }

    const theirTimestamp = parseInt(data.split(':')[1])
    const ourTimestamp = Math.round((new Date()).getTime() / 1000)

    if (Math.abs(theirTimestamp - ourTimestamp) > 3600) {
      console.error(`Timestamp too old. User timestamp ${theirTimestamp}, Server timestamp ${ourTimestamp}`)
    }

    const sessionToken = await sessionManager.createSession(user.cnodeUserUUID)
    return successResponse({ sessionToken })
  }))

  /**
   * Return a challenge used for validating user login. Challenge value
   * is also set in redis cache with the key 'userLoginChallenge:<wallet>'.
   */
  app.get('/users/login/challenge', handleResponse(async (req, res, next) => {
    let walletPublicKey = req.query.walletPublicKey

    if (!walletPublicKey) {
      return errorResponseBadRequest('Missing wallet address.')
    }

    walletPublicKey = walletPublicKey.toLowerCase()
    const userLoginChallengeKey = `${CHALLENGE_PREFIX}${walletPublicKey}`
    const redisClient = req.app.get('redisClient')
    const challengeBuffer = await randomBytes(CHALLENGE_VALUE_LENGTH)
    const challengeBytes = base64url.encode(challengeBuffer)
    const challenge = `Click sign to authenticate with creator node: ${challengeBytes}`

    // Set challenge ttl to 2 minutes ('EX' option = sets expire time in seconds)
    // https://redis.io/commands/set
    // https://github.com/luin/ioredis/blob/master/examples/basic_operations.js#L44
    await redisClient.set(userLoginChallengeKey, challenge, 'EX', CHALLENGE_TTL_SECONDS)

    return successResponse({ walletPublicKey, challenge })
  }))

  /**
   * Checks if challenge in request body matches up with what we have stored.
   * If request challenge matches what we have, remove instance from redis to
   * prevent replay attacks. Return sessionToken upon success.
   */
  app.post('/users/login/challenge', handleResponse(async (req, res, next) => {
    const { signature, data: theirChallenge } = req.body

    if (!signature || !theirChallenge) {
      return errorResponseBadRequest('Missing request body values.')
    }

    let address
    try {
      address = utils.verifySignature(theirChallenge, signature)
      address = address.toLowerCase()
    } catch (e) {
      return errorResponseBadRequest(`Unable to verify signature: ${e}`)
    }

    const user = await models.CNodeUser.findOne({
      where: {
        walletPublicKey: address
      }
    })
    if (!user) {
      return errorResponseBadRequest('Invalid data or signature')
    }

    const redisClient = req.app.get('redisClient')
    const userLoginChallengeKey = `${CHALLENGE_PREFIX}${address}`
    const ourChallenge = await redisClient.get(userLoginChallengeKey)

    if (!ourChallenge) {
      return errorResponseBadRequest('Missing challenge key')
    }

    if (theirChallenge !== ourChallenge) {
      return errorResponseBadRequest(`Invalid response.`)
    }

    await redisClient.del(userLoginChallengeKey)

    // All checks have passed! generate a new session token for the user
    const sessionToken = await sessionManager.createSession(user.cnodeUserUUID)
    return successResponse({ sessionToken })
  }))

  app.post('/users/logout', authMiddleware, syncLockMiddleware, handleResponse(async (req, res, next) => {
    await sessionManager.deleteSession(req.get(sessionManager.sessionTokenHeader))
    return successResponse()
  }))

  app.get('/users/clock_status/:walletPublicKey', handleResponse(async (req, res) => {
    let walletPublicKey = req.params.walletPublicKey

    // TODO - this doesn't work
    // if (!ethereumUtils.isValidAddress(walletPublicKey)) {
    //   return errorResponseBadRequest('Ethereum address is invalid')
    // }

    walletPublicKey = walletPublicKey.toLowerCase()

    const cnodeUser = (await models.CNodeUser.findOne({
      where: { walletPublicKey }
    })).dataValues

    const clockValue = (cnodeUser) ? cnodeUser.clock : -1

    return successResponse({ clockValue })
  }))
}<|MERGE_RESOLUTION|>--- conflicted
+++ resolved
@@ -56,20 +56,13 @@
     // if CNodeUser doesn't already exist, create it
     if (!existingUser) {
       await models.CNodeUser.create({
-        walletPublicKey,
-        spID
+       // Initialize clock value for cnodeUser to 0
+       walletPublicKey,
+        spID,
+        clock: 0
       })
     }
 
-<<<<<<< HEAD
-    // Never return cnodeUserUUID
-=======
-    await models.CNodeUser.create({
-      walletPublicKey: walletAddress,
-      // Initialize clock value for cnodeUser to 0
-      clock: 0
-    })
->>>>>>> 6c9031a6
     return successResponse()
   }))
 
