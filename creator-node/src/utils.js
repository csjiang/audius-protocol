const { recoverPersonalSignature } = require('eth-sig-util')
const fs = require('fs')
const { BufferListStream } = require('bl')
const { logger: genericLogger } = require('./logging')
const models = require('./models')
const { ipfs, ipfsLatest } = require('./ipfsClient')
<<<<<<< HEAD
const config = require('./config')
=======
const BlacklistManager = require('./blacklistManager')
>>>>>>> d516122c

class Utils {
  static verifySignature (data, sig) {
    return recoverPersonalSignature({ data, sig })
  }

  static async timeout (ms) {
    console.log(`starting timeout of ${ms}`)
    return new Promise(resolve => setTimeout(resolve, ms))
  }
}

async function getFileUUIDForImageCID (req, imageCID) {
  const ipfs = req.app.get('ipfsAPI')
  if (imageCID) { // assumes imageCIDs are optional params
    // Ensure CID points to a dir, not file
    let cidIsFile = false
    try {
      await ipfs.cat(imageCID, { length: 1 })
      cidIsFile = true
    } catch (e) {
      // Ensure file exists for dirCID
      const dirFile = await models.File.findOne({
        where: { multihash: imageCID, cnodeUserUUID: req.session.cnodeUserUUID, type: 'dir' }
      })
      if (!dirFile) {
        throw new Error(`No file stored in DB for dir CID ${imageCID}`)
      }

      // Ensure file refs exist in DB for every file in dir
      const dirContents = await ipfs.ls(imageCID)
      req.logger.info(dirContents)

      // Iterates through directory contents but returns upon first iteration
      // TODO: refactor to remove for-loop
      for (let fileObj of dirContents) {
        if (!fileObj.hasOwnProperty('hash') || !fileObj.hash) {
          throw new Error(`Malformatted dir contents for dirCID ${imageCID}. Cannot process.`)
        }

        const imageFile = await models.File.findOne({
          where: { multihash: fileObj.hash, cnodeUserUUID: req.session.cnodeUserUUID, type: 'image' }
        })
        if (!imageFile) {
          throw new Error(`No file ref stored in DB for CID ${fileObj.hash} in dirCID ${imageCID}`)
        }
        return dirFile.fileUUID
      }
    }
    if (cidIsFile) {
      throw new Error(`CID ${imageCID} must point to a valid directory on IPFS`)
    }
  } else return null
}

async function getIPFSPeerId (ipfs, config) {
  const ipfsClusterIP = config.get('ipfsClusterIP')
  const ipfsClusterPort = config.get('ipfsClusterPort')

  let ipfsIDObj = await ipfs.id()

  // if it's a real host and port, generate a new ipfs id and override the addresses with this value
  // if it's local or these variables aren't passed in, just return the regular ipfs.id() result
  if (ipfsClusterIP && ipfsClusterPort !== null && ipfsClusterIP !== '127.0.0.1' && ipfsClusterPort !== 0) {
    const addressStr = `/ip4/${ipfsClusterIP}/tcp/${ipfsClusterPort}/ipfs/${ipfsIDObj.id}`
    ipfsIDObj.addresses = [addressStr]
  }

  return ipfsIDObj
}

/**
 * Cat single byte of file at given filepath. If ipfs.cat() call takes longer than the timeout time or
 * something goes wrong, an error will be thrown.
*/
const ipfsSingleByteCat = (path, logContext, timeout = 1000) => {
  const logger = genericLogger.child(logContext)

  return new Promise(async (resolve, reject) => {
    const start = Date.now()

    try {
      // ipfs.cat() returns an AsyncIterator<Buffer> and its results are iterated over in a for-loop
      // don't keep track of the results as this call is a proof-of-concept that the file exists in ipfs
      /* eslint-disable-next-line no-unused-vars */
      for await (const chunk of ipfsLatest.cat(path, { length: 1, timeout })) {
        continue
      }
      logger.info(`ipfsSingleByteCat - Retrieved ${path} in ${Date.now() - start}ms`)
      resolve()
    } catch (e) {
      // Expected message for e is `TimeoutError: Request timed out`
      // if it's not that message, log out the error
      if (!e.message.includes('Request timed out')) {
        logger.error(`ipfsSingleByteCat - Error: ${e}`)
      }
      reject(e)
    }
  })
}

/**
 * Stat of a file at given filepath. If ipfs.files.stat() call takes longer than the timeout time or
 * something goes wrong, an error will be thrown.
*/
const ipfsStat = (CID, logContext, timeout = 1000) => {
  const logger = genericLogger.child(logContext)

  return new Promise(async (resolve, reject) => {
    const start = Date.now()
    const timeoutRef = setTimeout(() => {
      logger.error(`ipfsStat - Timeout`)
      reject(new Error('IPFS Stat Timeout'))
    }, timeout)

    try {
      const stats = await ipfsLatest.files.stat(`/ipfs/${CID}`)
      logger.info(`ipfsStat - Retrieved ${CID} in ${Date.now() - start}ms`)
      clearTimeout(timeoutRef)
      resolve(stats)
    } catch (e) {
      logger.error(`ipfsStat - Error: ${e}`)
      reject(e)
    }
  })
}

/**
 * Call ipfs.cat on a path with optional timeout and length parameters
 * @param {*} path IPFS cid for file
 * @param {*} req request object
 * @param {*} timeout timeout for IPFS op in ms
 * @param {*} length length of data to retrieve from file
 * @returns {Buffer}
 */
const ipfsCat = (path, req, timeout = 1000, length = null) => new Promise(async (resolve, reject) => {
  const start = Date.now()
  let ipfs = req.app.get('ipfsLatestAPI')

  try {
    let chunks = []
    let options = {}
    if (length) options.length = length
    if (timeout) options.timeout = timeout
    // ipfs.cat() returns an AsyncIterator<Buffer> and its results are iterated over in a for-loop
    /* eslint-disable-next-line no-unused-vars */
    for await (const chunk of ipfs.cat(path, options)) {
      chunks.push(chunk)
    }
    req.logger.debug(`ipfsCat - Retrieved ${path} in ${Date.now() - start}ms`)
    resolve(Buffer.concat(chunks))
  } catch (e) {
    req.logger.error(`ipfsCat - Error: ${e}`)
    reject(e)
  }
})

/**
 * Call ipfs.get on a path with an optional timeout
 * @param {String} path IPFS cid for file
 * @param {Object} req request object
 * @param {Number} timeout timeout in ms
 * @returns {BufferListStream}
 */
const ipfsGet = (path, req, timeout = 1000) => new Promise(async (resolve, reject) => {
  const start = Date.now()
  let ipfs = req.app.get('ipfsLatestAPI')

  try {
    let chunks = []
    let options = {}
    if (timeout) options.timeout = timeout
    // ipfs.get() returns an AsyncIterator<Buffer> and its results are iterated over in a for-loop
    /* eslint-disable-next-line no-unused-vars */
    for await (const file of ipfs.get(path, options)) {
      if (!file.content) continue

      const content = new BufferListStream()
      for await (const chunk of file.content) {
        content.append(chunk)
      }
      resolve(content)
    }
    req.logger.info(`ipfsGet - Retrieved ${path} in ${Date.now() - start}ms`)
    resolve(Buffer.concat(chunks))
  } catch (e) {
    req.logger.error(`ipfsGet - Error: ${e}`)
    reject(e)
  }
})

/**
 * Rehydrate files and directories per cnode UUID
 * @param {string} cnodeUserUUID
 * @param {object} logContext
 */
async function rehydrateIpfsPerCnodeUUIDIfNecessary (cnodeUserUUID, { logContext }) {
  const logger = genericLogger.child(logContext)

  const t = await models.sequelize.transaction()
  let files
  try {
    files = await models.File.findAll({ where: { cnodeUserUUID }, transaction: t })
  } catch (e) {
    t.rollback()
    throw new Error(`rehydrateIpfsPerWalletIfNecessary ERROR - Could not query files for cnode user ${cnodeUserUUID} ${e}`)
  }

  // Iterate through files and rehydrate
  const RehydrateIPFSConcurrencyLimit = config.get('rehydrateIPFSConcurrencyLimit')
  for (let i = 0; i < files.length; i += RehydrateIPFSConcurrencyLimit) {
    const exportFilesSlice = files.slice(i, i + RehydrateIPFSConcurrencyLimit)
    logger.info(`rehydrateIpfsPerCnodeUUIDIfNecessary - processing files ${i} to ${i + RehydrateIPFSConcurrencyLimit}`)
    // Ensure all relevant files are available through IPFS at export time
    await Promise.all(exportFilesSlice.map(async (file) => {
      try {
        if (
          (file.type === 'track' || file.type === 'metadata' || file.type === 'copy320') ||
          // to address legacy single-res image rehydration where images are stored directly under its file CID
          (file.type === 'image' && file.sourceFile === null)
        ) {
          rehydrateIpfsFromFsIfNecessary(file.multihash, file.storagePath, { logContext })
        } else if (file.type === 'dir') {
          rehydrateIpfsDirFromFsIfNecessary(file.multihash, { logContext })
        }
      } catch (e) {
        logger.warning(`rehydrateIpfsPerCnodeUUIDIfNecessary ERROR - processing files ${i} to ${i + RehydrateIPFSConcurrencyLimit}, ${e}`)
      }
    }))
  }
}

async function rehydrateIpfsFromFsIfNecessary (multihash, storagePath, logContext, filename = null) {
  const logger = genericLogger.child(logContext)

  if (await BlacklistManager.CIDIsInBlacklist(multihash)) {
    logger.info(`rehydrateIpfsFromFsIfNecessary - CID ${multihash} is in blacklist; Skipping rehydrate.`)
    return
  }

  let ipfsPath = multihash
  if (filename != null) {
    // Indicates we are retrieving a directory multihash
    ipfsPath = `${multihash}/${filename}`
  }

  let rehydrateNecessary = false
  try {
    await ipfsSingleByteCat(ipfsPath, logContext)
  } catch (e) {
    // Do not attempt to rehydrate as file, if cat() indicates CID is of a dir.
    if (e.message.includes('this dag node is a directory')) {
      throw new Error(e.message)
    }
    rehydrateNecessary = true
    logger.info(`rehydrateIpfsFromFsIfNecessary - error condition met ${ipfsPath}, ${e}`)
  }
  if (!rehydrateNecessary) return
  // Timed out, must re-add from FS
  if (!filename) {
    logger.info(`rehydrateIpfsFromFsIfNecessary - Re-adding file - ${multihash}, stg path: ${storagePath}`)
    try {
      if (fs.existsSync(storagePath)) {
        let addResp = await ipfs.addFromFs(storagePath, { pin: false })
        logger.info(`rehydrateIpfsFromFsIfNecessary - Re-added file - ${multihash}, stg path: ${storagePath},  ${JSON.stringify(addResp)}`)
      } else {
        logger.info(`rehydrateIpfsFromFsIfNecessary - Failed to find on disk, file - ${multihash}, stg path: ${storagePath}`)
      }
    } catch (e) {
      logger.error(`rehydrateIpfsFromFsIfNecessary - failed to addFromFs ${e}, Re-adding file - ${multihash}, stg path: ${storagePath}`)
    }
  } else {
    logger.info(`rehydrateIpfsFromFsIfNecessary - Re-adding dir ${multihash}, stg path: ${storagePath}, filename: ${filename}, ipfsPath: ${ipfsPath}`)
    let findOriginalFileQuery = await models.File.findAll({
      where: {
        dirMultihash: multihash,
        type: 'image'
      }
    })
    // Add entire directory to recreate original operation
    // Required to ensure same dirCID as data store
    let ipfsAddArray = []
    for (var entry of findOriginalFileQuery) {
      let sourceFilePath = entry.storagePath
      try {
        let bufferedFile = fs.readFileSync(sourceFilePath)
        let originalSource = entry.sourceFile
        ipfsAddArray.push({
          path: originalSource,
          content: bufferedFile
        })
      } catch (e) {
        logger.info(`rehydrateIpfsFromFsIfNecessary - ERROR BUILDING IPFS ADD ARRAY ${e}, ${entry}`)
      }
    }

    try {
      let addResp = await ipfsLatest.add(ipfsAddArray, { pin: false })
      logger.info(`rehydrateIpfsFromFsIfNecessary - addResp ${JSON.stringify(addResp)}`)
    } catch (e) {
      logger.error(`rehydrateIpfsFromFsIfNecessary - addResp ${e}, ${ipfsAddArray}`)
    }
  }
}

async function rehydrateIpfsDirFromFsIfNecessary (dirHash, logContext) {
  const logger = genericLogger.child(logContext)

  if (await BlacklistManager.CIDIsInBlacklist(dirHash)) {
    logger.info(`rehydrateIpfsFromFsIfNecessary - CID ${dirHash} is in blacklist; Skipping rehydrate.`)
    return
  }

  let findOriginalFileQuery = await models.File.findAll({
    where: {
      dirMultihash: dirHash,
      type: 'image'
    }
  })

  let rehydrateNecessary = false
  for (let entry of findOriginalFileQuery) {
    const filename = entry.fileName
    let ipfsPath = `${dirHash}/${filename}`
    logger.info(`rehydrateIpfsDirFromFsIfNecessary, ipfsPath: ${ipfsPath}`)
    try {
      await ipfsSingleByteCat(ipfsPath, logContext)
    } catch (e) {
      rehydrateNecessary = true
      logger.info(`rehydrateIpfsDirFromFsIfNecessary - error condition met ${ipfsPath}, ${e}`)
      break
    }
  }

  logger.info(`rehydrateIpfsDirFromFsIfNecessary, dir=${dirHash} - required = ${rehydrateNecessary}`)
  if (!rehydrateNecessary) return

  // Add entire directory to recreate original operation
  // Required to ensure same dirCID as data store
  let ipfsAddArray = []
  for (let entry of findOriginalFileQuery) {
    let sourceFilePath = entry.storagePath
    try {
      let bufferedFile = fs.readFileSync(sourceFilePath)
      let originalSource = entry.sourceFile
      ipfsAddArray.push({
        path: originalSource,
        content: bufferedFile
      })
    } catch (e) {
      logger.info(`rehydrateIpfsDirFromFsIfNecessary - ERROR BUILDING IPFS ADD ARRAY ${e}, ${entry}`)
    }
  }
  try {
    let addResp = await ipfs.add(ipfsAddArray, { pin: false })
    logger.info(`rehydrateIpfsDirFromFsIfNecessary - ${JSON.stringify(addResp)}`)
  } catch (e) {
    logger.info(`rehydrateIpfsDirFromFsIfNecessary - ERROR ADDING DIR TO IPFS ${e}, ${ipfsAddArray}`)
  }
}

module.exports = Utils
module.exports.getFileUUIDForImageCID = getFileUUIDForImageCID
module.exports.getIPFSPeerId = getIPFSPeerId
module.exports.rehydrateIpfsFromFsIfNecessary = rehydrateIpfsFromFsIfNecessary
module.exports.rehydrateIpfsDirFromFsIfNecessary = rehydrateIpfsDirFromFsIfNecessary
module.exports.ipfsSingleByteCat = ipfsSingleByteCat
module.exports.ipfsCat = ipfsCat
module.exports.ipfsGet = ipfsGet
module.exports.ipfsStat = ipfsStat
module.exports.rehydrateIpfsPerCnodeUUIDIfNecessary = rehydrateIpfsPerCnodeUUIDIfNecessary<|MERGE_RESOLUTION|>--- conflicted
+++ resolved
@@ -4,11 +4,8 @@
 const { logger: genericLogger } = require('./logging')
 const models = require('./models')
 const { ipfs, ipfsLatest } = require('./ipfsClient')
-<<<<<<< HEAD
 const config = require('./config')
-=======
 const BlacklistManager = require('./blacklistManager')
->>>>>>> d516122c
 
 class Utils {
   static verifySignature (data, sig) {
