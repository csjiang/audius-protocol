--- conflicted
+++ resolved
@@ -8,11 +8,8 @@
 const { logger: genericLogger } = require('./logging')
 const models = require('./models')
 const { ipfs, ipfsLatest } = require('./ipfsClient')
-<<<<<<< HEAD
-=======
 const redis = require('./redis')
 
->>>>>>> 53ec11cf
 const config = require('./config')
 const BlacklistManager = require('./blacklistManager')
 const { generateTimestampAndSignature } = require('./apiSigning')
@@ -200,7 +197,6 @@
   }
 })
 
-<<<<<<< HEAD
 /**
  * Rehydrate files and directories per cnode UUID
  * @param {string} cnodeUserUUID
@@ -240,7 +236,8 @@
       }
     }))
   }
-=======
+}
+
 async function findCIDInNetwork (filePath, cid, logger, libs) {
   const attemptedStateFix = await getIfAttemptedStateFix(filePath)
   if (attemptedStateFix) return
@@ -327,7 +324,6 @@
 
   // if firstTime is 1, it's a new key. existing key returns 0
   return !firstTime
->>>>>>> 53ec11cf
 }
 
 async function rehydrateIpfsFromFsIfNecessary (multihash, storagePath, logContext, filename = null) {
@@ -515,11 +511,8 @@
 module.exports.ipfsCat = ipfsCat
 module.exports.ipfsGet = ipfsGet
 module.exports.ipfsStat = ipfsStat
-<<<<<<< HEAD
 module.exports.rehydrateIpfsPerCnodeUUIDIfNecessary = rehydrateIpfsPerCnodeUUIDIfNecessary
-=======
 module.exports.writeStreamToFileSystem = writeStreamToFileSystem
 module.exports.getAllRegisteredCNodes = getAllRegisteredCNodes
 module.exports.findCIDInNetwork = findCIDInNetwork
-module.exports.runShellCommand = runShellCommand
->>>>>>> 53ec11cf
+module.exports.runShellCommand = runShellCommand