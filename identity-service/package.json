--- conflicted
+++ resolved
@@ -17,12 +17,9 @@
   },
   "dependencies": {
     "@audius/libs": "1.1.19",
-<<<<<<< HEAD
     "@solana/web3.js": "^1.2.5",
-=======
     "@sentry/node": "^6.2.5",
     "@sentry/tracing": "^6.2.5",
->>>>>>> f478a22b
     "apn": "^2.2.0",
     "aws-sdk": "^2.595.0",
     "axios": "^0.19.0",
